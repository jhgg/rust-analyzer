//! Reading proc-macro rustc version information from binary data

use std::{
    fs::File,
    io::{self, Read},
};

use memmap2::Mmap;
use object::read::{File as BinaryFile, Object, ObjectSection};
use paths::AbsPath;
use snap::read::FrameDecoder as SnapDecoder;

#[derive(Debug)]
pub struct RustCInfo {
    pub version: (usize, usize, usize),
    pub channel: String,
    pub commit: Option<String>,
    pub date: Option<String>,
    // something like "rustc 1.58.1 (db9d1b20b 2022-01-20)"
    pub version_string: String,
}

/// Read rustc dylib information
pub fn read_dylib_info(dylib_path: &AbsPath) -> io::Result<RustCInfo> {
    macro_rules! err {
        ($e:literal) => {
            io::Error::new(io::ErrorKind::InvalidData, $e)
        };
    }

    let ver_str = read_version(dylib_path)?;
    let mut items = ver_str.split_whitespace();
    let tag = items.next().ok_or_else(|| err!("version format error"))?;
    if tag != "rustc" {
        return Err(err!("version format error (No rustc tag)"));
    }

    let version_part = items.next().ok_or_else(|| err!("no version string"))?;
    let mut version_parts = version_part.split('-');
    let version = version_parts.next().ok_or_else(|| err!("no version"))?;
    let channel = version_parts.next().unwrap_or_default().to_string();

    let commit = match items.next() {
        Some(commit) => {
            match commit.len() {
                0 => None,
                _ => Some(commit[1..].to_string() /* remove ( */),
            }
        }
        None => None,
    };
    let date = match items.next() {
        Some(date) => {
            match date.len() {
                0 => None,
                _ => Some(date[0..date.len() - 2].to_string() /* remove ) */),
            }
        }
        None => None,
    };

    let version_numbers = version
        .split('.')
        .map(|it| it.parse::<usize>())
        .collect::<Result<Vec<_>, _>>()
        .map_err(|_| err!("version number error"))?;

    if version_numbers.len() != 3 {
        return Err(err!("version number format error"));
    }
    let version = (version_numbers[0], version_numbers[1], version_numbers[2]);

    Ok(RustCInfo { version, channel, commit, date, version_string: ver_str })
}

/// This is used inside read_version() to locate the ".rustc" section
/// from a proc macro crate's binary file.
fn read_section<'a>(dylib_binary: &'a [u8], section_name: &str) -> io::Result<&'a [u8]> {
    BinaryFile::parse(dylib_binary)
        .map_err(|e| io::Error::new(io::ErrorKind::InvalidData, e))?
        .section_by_name(section_name)
        .ok_or_else(|| io::Error::new(io::ErrorKind::InvalidData, "section read error"))?
        .data()
        .map_err(|e| io::Error::new(io::ErrorKind::InvalidData, e))
}

/// Check the version of rustc that was used to compile a proc macro crate's
/// binary file.
///
/// A proc macro crate binary's ".rustc" section has following byte layout:
/// * [b'r',b'u',b's',b't',0,0,0,5] is the first 8 bytes
/// * ff060000 734e6150 is followed, it's the snappy format magic bytes,
///   means bytes from here(including this sequence) are compressed in
///   snappy compression format. Version info is inside here, so decompress
///   this.
/// The bytes you get after decompressing the snappy format portion has
/// following layout:
/// * [b'r',b'u',b's',b't',0,0,0,5] is the first 8 bytes(again)
/// * [crate root bytes] next 8 bytes (4 in old versions) is to store
///   crate root position, according to rustc's source code comment
/// * [length byte] next 1 byte tells us how many bytes we should read next
///   for the version string's utf8 bytes
/// * [version string bytes encoded in utf8] <- GET THIS BOI
/// * [some more bytes that we don't really care but about still there] :-)
/// Check this issue for more about the bytes layout:
/// <https://github.com/rust-lang/rust-analyzer/issues/6174>
pub fn read_version(dylib_path: &AbsPath) -> io::Result<String> {
    let dylib_file = File::open(dylib_path)?;
    let dylib_mmaped = unsafe { Mmap::map(&dylib_file) }?;

    let dot_rustc = read_section(&dylib_mmaped, ".rustc")?;

    // check if magic is valid
    if &dot_rustc[0..4] != b"rust" {
        return Err(io::Error::new(
            io::ErrorKind::InvalidData,
            format!("unknown metadata magic, expected `rust`, found `{:?}`", &dot_rustc[0..4]),
        ));
    }
    let version = u32::from_be_bytes([dot_rustc[4], dot_rustc[5], dot_rustc[6], dot_rustc[7]]);
    // Last supported version is:
    // https://github.com/rust-lang/rust/commit/b94cfefc860715fb2adf72a6955423d384c69318
    let (snappy_portion, bytes_before_version) = match version {
        5 | 6 => (&dot_rustc[8..], 13),
        7 | 8 => {
            let len_bytes = &dot_rustc[8..12];
            let data_len = u32::from_be_bytes(len_bytes.try_into().unwrap()) as usize;
            (&dot_rustc[12..data_len + 12], 13)
<<<<<<< HEAD
=======
        }
        9 => {
            let len_bytes = &dot_rustc[8..16];
            let data_len = u64::from_le_bytes(len_bytes.try_into().unwrap()) as usize;
            (&dot_rustc[16..data_len + 12], 17)
>>>>>>> 21b06c1b
        }
        9 => {
            let len_bytes = &dot_rustc[8..16];
            let data_len = u64::from_le_bytes(len_bytes.try_into().unwrap()) as usize;
            (&dot_rustc[16..data_len + 12], 17)
         }
        _ => {
            return Err(io::Error::new(
                io::ErrorKind::InvalidData,
                format!("unsupported metadata version {version}"),
            ));
        }
    };

    let mut uncompressed: Box<dyn Read> = if &snappy_portion[0..4] == b"rust" {
        // Not compressed.
        Box::new(snappy_portion)
    } else {
        Box::new(SnapDecoder::new(snappy_portion))
    };

    // We're going to skip over the bytes before the version string, so basically:
    // 8 bytes for [b'r',b'u',b's',b't',0,0,0,5]
    // 4 or 8 bytes for [crate root bytes]
    // 1 byte for length of version string
    // so 13 or 17 bytes in total, and we should check the last of those bytes
    // to know the length
    let mut bytes = [0u8; 17];
    uncompressed.read_exact(&mut bytes[..bytes_before_version])?;
    let length = bytes[bytes_before_version - 1];

    let mut version_string_utf8 = vec![0u8; length as usize];
    uncompressed.read_exact(&mut version_string_utf8)?;
    let version_string = String::from_utf8(version_string_utf8);
    version_string.map_err(|e| io::Error::new(io::ErrorKind::InvalidData, e))
}<|MERGE_RESOLUTION|>--- conflicted
+++ resolved
@@ -126,20 +126,12 @@
             let len_bytes = &dot_rustc[8..12];
             let data_len = u32::from_be_bytes(len_bytes.try_into().unwrap()) as usize;
             (&dot_rustc[12..data_len + 12], 13)
-<<<<<<< HEAD
-=======
         }
         9 => {
             let len_bytes = &dot_rustc[8..16];
             let data_len = u64::from_le_bytes(len_bytes.try_into().unwrap()) as usize;
             (&dot_rustc[16..data_len + 12], 17)
->>>>>>> 21b06c1b
         }
-        9 => {
-            let len_bytes = &dot_rustc[8..16];
-            let data_len = u64::from_le_bytes(len_bytes.try_into().unwrap()) as usize;
-            (&dot_rustc[16..data_len + 12], 17)
-         }
         _ => {
             return Err(io::Error::new(
                 io::ErrorKind::InvalidData,
